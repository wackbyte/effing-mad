--- conflicted
+++ resolved
@@ -6,11 +6,8 @@
 
 pub use frunk;
 
-<<<<<<< HEAD
+pub mod effects;
 pub mod higher_order;
-=======
-pub mod effects;
->>>>>>> c815771c
 pub mod injection;
 pub mod macro_impl;
 
